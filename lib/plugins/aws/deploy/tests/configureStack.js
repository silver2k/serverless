'use strict';

const sinon = require('sinon');
const BbPromise = require('bluebird');
const path = require('path');
const expect = require('chai').expect;
const AwsProvider = require('../../provider/awsProvider');
const Serverless = require('../../../../Serverless');
const validate = require('../../lib/validate');
const configureStack = require('../lib/configureStack');

describe('#configureStack', () => {
  let serverless;
<<<<<<< HEAD
  const awsPlugin = {};
=======
  const functionName = 'test';
>>>>>>> 09ab8213

  beforeEach(() => {
    serverless = new Serverless();
    awsPlugin.serverless = serverless;
    awsPlugin.provider = new AwsProvider(serverless);
    awsPlugin.options = {
      stage: 'dev',
      region: 'us-east-1',
    };
<<<<<<< HEAD
    Object.assign(awsPlugin, configureStack, validate);
=======
    awsSdk = new AwsSdk(serverless, options);
    awsSdk.serverless.cli = new serverless.classes.CLI();

    awsSdk.serverless.service.provider.compiledCloudFormationTemplate = {
      Resources: {},
      Outputs: {},
    };
    awsSdk.serverless.service.service = 'new-service';
    awsSdk.serverless.service.functions = {
      [functionName]: {
        name: 'test',
        artifact: 'test.zip',
        handler: 'handler.hello',
      },
    };
>>>>>>> 09ab8213
  });

  it('should validate the region for the given S3 bucket', () => {
    const bucketName = 'com.serverless.deploys';

    const getBucketLocationStub = sinon
      .stub(awsPlugin.provider, 'request').returns(
        BbPromise.resolve({ LocationConstraint: awsPlugin.options.region })
      );

    awsPlugin.serverless.service.provider.deploymentBucket = bucketName;
    return awsPlugin.configureStack()
      .then(() => {
        expect(getBucketLocationStub.args[0][0]).to.equal('S3');
        expect(getBucketLocationStub.args[0][1]).to.equal('getBucketLocation');
        expect(getBucketLocationStub.args[0][2].Bucket).to.equal(bucketName);
      });
  });

  it('should reject an S3 bucket in the wrong region', () => {
    const bucketName = 'com.serverless.deploys';

    const createStackStub = sinon
      .stub(awsPlugin.provider, 'request').returns(
        BbPromise.resolve({ LocationConstraint: 'us-west-1' })
      );

    awsPlugin.serverless.service.provider.deploymentBucket = 'com.serverless.deploys';
    return awsPlugin.configureStack()
      .catch((err) => {
        expect(createStackStub.args[0][0]).to.equal('S3');
        expect(createStackStub.args[0][1]).to.equal('getBucketLocation');
        expect(createStackStub.args[0][2].Bucket).to.equal(bucketName);
        expect(err.message).to.contain('not in the same region');
      })
      .then(() => {});
  });

<<<<<<< HEAD
=======

  it('should merge the IamRoleLambdaExecution template into the CloudFormation template', () => {
    const IamRoleLambdaExecutionTemplate = awsSdk.serverless.utils.readFileSync(
      path.join(
        __dirname,
        '..',
        'lib',
        'iam-role-lambda-execution-template.json'
      )
    );

    return awsSdk.configureStack()
      .then(() => {
        expect(awsSdk.serverless.service.provider.compiledCloudFormationTemplate
          .Resources.IamRoleLambdaExecution
        ).to.deep.equal(IamRoleLambdaExecutionTemplate.IamRoleLambdaExecution);
      });
  });

  it('should merge IamPolicyLambdaExecution template into the CloudFormation template', () =>
    awsSdk.configureStack()
      .then(() => {
        // we check for the type here because a deep equality check will error out due to
        // the updates which are made after the merge (they are tested in a separate test)
        expect(awsSdk.serverless.service.provider.compiledCloudFormationTemplate
          .Resources.IamPolicyLambdaExecution.Type
        ).to.deep.equal('AWS::IAM::Policy');
      })
  );

  it('should update the necessary variables for the IamPolicyLambdaExecution', () =>
    awsSdk.configureStack()
      .then(() => {
        expect(awsSdk.serverless.service.provider.compiledCloudFormationTemplate
          .Resources
          .IamPolicyLambdaExecution
          .Properties
          .PolicyName
        ).to.equal(
          `${
            awsSdk.options.stage
            }-${
            awsSdk.serverless.service.service
            }-lambda`
        );
      })
  );

  it('should add a CloudWatch LogGroup resource', () => {
    const normalizedName = `${functionName[0].toUpperCase()}${functionName.substr(1)}LogGroup`;
    awsSdk.configureStack();

    expect(awsSdk.serverless.service.provider.compiledCloudFormationTemplate
      .Resources[normalizedName]
    ).to.deep.equal(
      {
        Type: 'AWS::Logs::LogGroup',
        Properties: {
          LogGroupName: `/aws/lambda/${functionName}`,
        },
      }
    );
  });

  it('should update IamPolicyLambdaExecution with a logging resource for the function', () => {
    const service = awsSdk.serverless.service; // avoid 100 char lines below
    service.functions = {
      func0: {
        handler: 'func.function.handler',
        name: 'func0',
      },
      func1: {
        handler: 'func.function.handler',
        name: 'func1',
      },
    };
    const f = service.functions; // avoid 100 char lines below
    const normalizedNames = [
      `${f.func0.name[0].toUpperCase()}${f.func0.name.substr(1)}LogGroup`,
      `${f.func1.name[0].toUpperCase()}${f.func1.name.substr(1)}LogGroup`,
    ];
    awsSdk.configureStack();

    expect(awsSdk.serverless.service.provider.compiledCloudFormationTemplate
      .Resources[normalizedNames[0]]
    ).to.deep.equal(
      {
        Type: 'AWS::Logs::LogGroup',
        Properties: {
          LogGroupName: `/aws/lambda/${service.functions.func0.name}`,
        },
      }
    );
    expect(awsSdk.serverless.service.provider.compiledCloudFormationTemplate
      .Resources[normalizedNames[1]]
    ).to.deep.equal(
      {
        Type: 'AWS::Logs::LogGroup',
        Properties: {
          LogGroupName: `/aws/lambda/${service.functions.func1.name}`,
        },
      }
    );
  });

  it('should update IamPolicyLambdaExecution with a logging resource for the function', () => {
    const normalizedName = `${functionName[0].toUpperCase()}${functionName.substr(1)}LogGroup`;
    awsSdk.configureStack();

    expect(awsSdk.serverless.service.provider.compiledCloudFormationTemplate
      .Resources
      .IamPolicyLambdaExecution
      .Properties
      .PolicyDocument
      .Statement[0]
      .Resource
    ).to.deep.equal([{ 'Fn::GetAtt': [normalizedName, 'Arn'] }]);
    expect(awsSdk.serverless.service.provider.compiledCloudFormationTemplate
      .Resources
      .IamPolicyLambdaExecution
      .Properties
      .PolicyDocument
      .Statement[1]
      .Resource
    ).to.deep.equal([{ 'Fn::Join': [':', [{ 'Fn::GetAtt': [normalizedName, 'Arn'] }, '*']] }]);
  });

  it('should update IamPolicyLambdaExecution with each function\'s logging resources', () => {
    const service = awsSdk.serverless.service; // avoid 100 char lines below
    service.functions = {
      func0: {
        handler: 'func.function.handler',
        name: 'func0',
      },
      func1: {
        handler: 'func.function.handler',
        name: 'func1',
      },
    };
    const f = service.functions; // avoid 100 char lines below
    const normalizedNames = [
      `${f.func0.name[0].toUpperCase()}${f.func0.name.substr(1)}LogGroup`,
      `${f.func1.name[0].toUpperCase()}${f.func1.name.substr(1)}LogGroup`,
    ];
    awsSdk.configureStack();

    expect(awsSdk.serverless.service.provider.compiledCloudFormationTemplate
      .Resources
      .IamPolicyLambdaExecution
      .Properties
      .PolicyDocument
      .Statement[0]
      .Resource
    ).to.deep.equal(
      [
        { 'Fn::GetAtt': [normalizedNames[0], 'Arn'] },
        { 'Fn::GetAtt': [normalizedNames[1], 'Arn'] },
      ]
    );
    expect(awsSdk.serverless.service.provider.compiledCloudFormationTemplate
      .Resources
      .IamPolicyLambdaExecution
      .Properties
      .PolicyDocument
      .Statement[1]
      .Resource
    ).to.deep.equal(
      [
        { 'Fn::Join': [':', [{ 'Fn::GetAtt': [normalizedNames[0], 'Arn'] }, '*']] },
        { 'Fn::Join': [':', [{ 'Fn::GetAtt': [normalizedNames[1], 'Arn'] }, '*']] },
      ]
    );
  });

  it('should add custom IAM policy statements', () => {
    awsSdk.serverless.service.provider.name = 'aws';
    awsSdk.serverless.service.provider.iamRoleStatements = [
      {
        Effect: 'Allow',
        Action: [
          'something:SomethingElse',
        ],
        Resource: 'some:aws:arn:xxx:*:*',
      },
    ];


    return awsSdk.configureStack()
      .then(() => {
        expect(awsSdk.serverless.service.provider.compiledCloudFormationTemplate
          .Resources.IamPolicyLambdaExecution.Properties.PolicyDocument.Statement[2]
        ).to.deep.equal(awsSdk.serverless.service.provider.iamRoleStatements[0]);
      });
  });

>>>>>>> 09ab8213
  it('should use a custom bucket if specified', () => {
    const bucketName = 'com.serverless.deploys';

    awsPlugin.serverless.service.provider.deploymentBucket = bucketName;

    const coreCloudFormationTemplate = awsPlugin.serverless.utils.readFileSync(
      path.join(
        __dirname,
        '..',
        'lib',
        'core-cloudformation-template.json'
      )
    );
    awsPlugin.serverless.service.provider
      .compiledCloudFormationTemplate = coreCloudFormationTemplate;

    sinon
      .stub(awsPlugin.provider, 'request')
      .returns(BbPromise.resolve({ LocationConstraint: '' }));

    return awsPlugin.configureStack()
      .then(() => {
        expect(
          awsPlugin.serverless.service.provider.compiledCloudFormationTemplate
            .Outputs.ServerlessDeploymentBucketName.Value
        ).to.equal(bucketName);
        // eslint-disable-next-line no-unused-expressions
        expect(
          awsPlugin.serverless.service.provider.compiledCloudFormationTemplate
            .Resources.ServerlessDeploymentBucket
        ).to.not.exist;
      });
  });
});<|MERGE_RESOLUTION|>--- conflicted
+++ resolved
@@ -11,11 +11,8 @@
 
 describe('#configureStack', () => {
   let serverless;
-<<<<<<< HEAD
   const awsPlugin = {};
-=======
   const functionName = 'test';
->>>>>>> 09ab8213
 
   beforeEach(() => {
     serverless = new Serverless();
@@ -25,25 +22,23 @@
       stage: 'dev',
       region: 'us-east-1',
     };
-<<<<<<< HEAD
+
     Object.assign(awsPlugin, configureStack, validate);
-=======
-    awsSdk = new AwsSdk(serverless, options);
-    awsSdk.serverless.cli = new serverless.classes.CLI();
-
-    awsSdk.serverless.service.provider.compiledCloudFormationTemplate = {
+
+    awsPlugin.serverless.cli = new serverless.classes.CLI();
+
+    awsPlugin.serverless.service.provider.compiledCloudFormationTemplate = {
       Resources: {},
       Outputs: {},
     };
-    awsSdk.serverless.service.service = 'new-service';
-    awsSdk.serverless.service.functions = {
+    awsPlugin.serverless.service.service = 'new-service';
+    awsPlugin.serverless.service.functions = {
       [functionName]: {
         name: 'test',
         artifact: 'test.zip',
         handler: 'handler.hello',
       },
     };
->>>>>>> 09ab8213
   });
 
   it('should validate the region for the given S3 bucket', () => {
@@ -82,11 +77,8 @@
       .then(() => {});
   });
 
-<<<<<<< HEAD
-=======
-
   it('should merge the IamRoleLambdaExecution template into the CloudFormation template', () => {
-    const IamRoleLambdaExecutionTemplate = awsSdk.serverless.utils.readFileSync(
+    const IamRoleLambdaExecutionTemplate = awsPlugin.serverless.utils.readFileSync(
       path.join(
         __dirname,
         '..',
@@ -95,38 +87,38 @@
       )
     );
 
-    return awsSdk.configureStack()
-      .then(() => {
-        expect(awsSdk.serverless.service.provider.compiledCloudFormationTemplate
+    return awsPlugin.configureStack()
+      .then(() => {
+        expect(awsPlugin.serverless.service.provider.compiledCloudFormationTemplate
           .Resources.IamRoleLambdaExecution
         ).to.deep.equal(IamRoleLambdaExecutionTemplate.IamRoleLambdaExecution);
       });
   });
 
   it('should merge IamPolicyLambdaExecution template into the CloudFormation template', () =>
-    awsSdk.configureStack()
+    awsPlugin.configureStack()
       .then(() => {
         // we check for the type here because a deep equality check will error out due to
         // the updates which are made after the merge (they are tested in a separate test)
-        expect(awsSdk.serverless.service.provider.compiledCloudFormationTemplate
+        expect(awsPlugin.serverless.service.provider.compiledCloudFormationTemplate
           .Resources.IamPolicyLambdaExecution.Type
         ).to.deep.equal('AWS::IAM::Policy');
       })
   );
 
   it('should update the necessary variables for the IamPolicyLambdaExecution', () =>
-    awsSdk.configureStack()
-      .then(() => {
-        expect(awsSdk.serverless.service.provider.compiledCloudFormationTemplate
+    awsPlugin.configureStack()
+      .then(() => {
+        expect(awsPlugin.serverless.service.provider.compiledCloudFormationTemplate
           .Resources
           .IamPolicyLambdaExecution
           .Properties
           .PolicyName
         ).to.equal(
           `${
-            awsSdk.options.stage
+            awsPlugin.options.stage
             }-${
-            awsSdk.serverless.service.service
+            awsPlugin.serverless.service.service
             }-lambda`
         );
       })
@@ -134,9 +126,9 @@
 
   it('should add a CloudWatch LogGroup resource', () => {
     const normalizedName = `${functionName[0].toUpperCase()}${functionName.substr(1)}LogGroup`;
-    awsSdk.configureStack();
-
-    expect(awsSdk.serverless.service.provider.compiledCloudFormationTemplate
+    awsPlugin.configureStack();
+
+    expect(awsPlugin.serverless.service.provider.compiledCloudFormationTemplate
       .Resources[normalizedName]
     ).to.deep.equal(
       {
@@ -149,7 +141,7 @@
   });
 
   it('should update IamPolicyLambdaExecution with a logging resource for the function', () => {
-    const service = awsSdk.serverless.service; // avoid 100 char lines below
+    const service = awsPlugin.serverless.service; // avoid 100 char lines below
     service.functions = {
       func0: {
         handler: 'func.function.handler',
@@ -165,9 +157,9 @@
       `${f.func0.name[0].toUpperCase()}${f.func0.name.substr(1)}LogGroup`,
       `${f.func1.name[0].toUpperCase()}${f.func1.name.substr(1)}LogGroup`,
     ];
-    awsSdk.configureStack();
-
-    expect(awsSdk.serverless.service.provider.compiledCloudFormationTemplate
+    awsPlugin.configureStack();
+
+    expect(awsPlugin.serverless.service.provider.compiledCloudFormationTemplate
       .Resources[normalizedNames[0]]
     ).to.deep.equal(
       {
@@ -177,7 +169,7 @@
         },
       }
     );
-    expect(awsSdk.serverless.service.provider.compiledCloudFormationTemplate
+    expect(awsPlugin.serverless.service.provider.compiledCloudFormationTemplate
       .Resources[normalizedNames[1]]
     ).to.deep.equal(
       {
@@ -191,9 +183,9 @@
 
   it('should update IamPolicyLambdaExecution with a logging resource for the function', () => {
     const normalizedName = `${functionName[0].toUpperCase()}${functionName.substr(1)}LogGroup`;
-    awsSdk.configureStack();
-
-    expect(awsSdk.serverless.service.provider.compiledCloudFormationTemplate
+    awsPlugin.configureStack();
+
+    expect(awsPlugin.serverless.service.provider.compiledCloudFormationTemplate
       .Resources
       .IamPolicyLambdaExecution
       .Properties
@@ -201,7 +193,7 @@
       .Statement[0]
       .Resource
     ).to.deep.equal([{ 'Fn::GetAtt': [normalizedName, 'Arn'] }]);
-    expect(awsSdk.serverless.service.provider.compiledCloudFormationTemplate
+    expect(awsPlugin.serverless.service.provider.compiledCloudFormationTemplate
       .Resources
       .IamPolicyLambdaExecution
       .Properties
@@ -212,7 +204,7 @@
   });
 
   it('should update IamPolicyLambdaExecution with each function\'s logging resources', () => {
-    const service = awsSdk.serverless.service; // avoid 100 char lines below
+    const service = awsPlugin.serverless.service; // avoid 100 char lines below
     service.functions = {
       func0: {
         handler: 'func.function.handler',
@@ -228,9 +220,9 @@
       `${f.func0.name[0].toUpperCase()}${f.func0.name.substr(1)}LogGroup`,
       `${f.func1.name[0].toUpperCase()}${f.func1.name.substr(1)}LogGroup`,
     ];
-    awsSdk.configureStack();
-
-    expect(awsSdk.serverless.service.provider.compiledCloudFormationTemplate
+    awsPlugin.configureStack();
+
+    expect(awsPlugin.serverless.service.provider.compiledCloudFormationTemplate
       .Resources
       .IamPolicyLambdaExecution
       .Properties
@@ -243,7 +235,7 @@
         { 'Fn::GetAtt': [normalizedNames[1], 'Arn'] },
       ]
     );
-    expect(awsSdk.serverless.service.provider.compiledCloudFormationTemplate
+    expect(awsPlugin.serverless.service.provider.compiledCloudFormationTemplate
       .Resources
       .IamPolicyLambdaExecution
       .Properties
@@ -259,8 +251,8 @@
   });
 
   it('should add custom IAM policy statements', () => {
-    awsSdk.serverless.service.provider.name = 'aws';
-    awsSdk.serverless.service.provider.iamRoleStatements = [
+    awsPlugin.serverless.service.provider.name = 'aws';
+    awsPlugin.serverless.service.provider.iamRoleStatements = [
       {
         Effect: 'Allow',
         Action: [
@@ -271,15 +263,15 @@
     ];
 
 
-    return awsSdk.configureStack()
-      .then(() => {
-        expect(awsSdk.serverless.service.provider.compiledCloudFormationTemplate
+    return awsPlugin.configureStack()
+      .then(() => {
+        expect(awsPlugin.serverless.service.provider.compiledCloudFormationTemplate
           .Resources.IamPolicyLambdaExecution.Properties.PolicyDocument.Statement[2]
-        ).to.deep.equal(awsSdk.serverless.service.provider.iamRoleStatements[0]);
+        ).to.deep.equal(awsPlugin.serverless.service.provider.iamRoleStatements[0]);
       });
   });
 
->>>>>>> 09ab8213
+
   it('should use a custom bucket if specified', () => {
     const bucketName = 'com.serverless.deploys';
 
