--- conflicted
+++ resolved
@@ -84,16 +84,10 @@
       // TODO: Validate Options
 
       // Instantiate Classes
-<<<<<<< HEAD
-      _this.aws      = S.getProvider();
-      _this.project  = S.getProject();
-      _this.function = S.getProject().getFunction( _this.evt.options.name );
-=======
       _this.aws      = _this.S.getProvider();
       _this.project  = _this.S.getProject();
       _this.function = _this.S.getProject().getFunction( _this.evt.options.name );
       _this.functionPopulated = _this.function.toObjectPopulated({ stage: _this.evt.options.stage, region: _this.evt.options.region });
->>>>>>> 78ee8a10
 
       // Set default function name
       _this.functionName = _this.function.getDeployedName({
